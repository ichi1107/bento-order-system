--- conflicted
+++ resolved
@@ -8,18 +8,6 @@
     <link rel="stylesheet" href="/static/css/customer_orders.css">
 </head>
 <body>
-<<<<<<< HEAD
-    <div class="container">
-        <header class="header">
-            <h1>🍱 弁当注文システム</h1>
-            <nav class="nav">
-                <a href="/customer/home" class="nav-link">ホーム</a>
-                <a href="/customer/orders" class="nav-link active">注文履歴</a>
-                <span id="userInfo"></span>
-                <button id="logoutBtn" class="btn btn-sm btn-secondary">ログアウト</button>
-            </nav>
-        </header>
-=======
     <!-- ヘッダー -->
     <header class="header">
         <div class="container">
@@ -38,7 +26,6 @@
             </div>
         </div>
     </header>
->>>>>>> 222e87be
 
     <!-- ページヘッダー -->
     <div class="page-header">
@@ -48,40 +35,6 @@
         </div>
     </div>
 
-<<<<<<< HEAD
-            <section class="orders-section">
-                <!-- ローディングインジケーター -->
-                <div id="loadingIndicator" class="loading-indicator" style="display: none;">
-                    <div class="spinner"></div>
-                    <p>読み込み中...</p>
-                </div>
-
-                <!-- 注文が一件もない場合のメッセージ -->
-                <div id="emptyMessage" class="empty-message" style="display: none;">
-                    <p>ご注文履歴はありません。</p>
-                </div>
-
-                <!-- フィルター -->
-                <div class="orders-filters" id="ordersFilters" style="display: none;">
-                    <select id="statusFilter" class="filter-select">
-                        <option value="">全ての注文</option>
-                        <option value="pending">注文中</option>
-                        <option value="confirmed">確認済み</option>
-                        <option value="preparing">準備中</option>
-                        <option value="ready">受取準備完了</option>
-                        <option value="completed">完了</option>
-                        <option value="cancelled">キャンセル</option>
-                    </select>
-                    <input type="date" id="dateFilter" class="filter-date">
-                </div>
-
-                <!-- 注文リストコンテナ -->
-                <div id="ordersList" class="orders-list">
-                    <!-- JavaScriptで注文リストがここに描画されます -->
-                </div>
-            </section>
-        </main>
-=======
     <!-- メインコンテンツ -->
     <main class="main-content">
         <div class="container">
@@ -102,7 +55,6 @@
             </div>
         </div>
     </main>
->>>>>>> 222e87be
 
     <!-- フッター -->
     <footer class="footer">
