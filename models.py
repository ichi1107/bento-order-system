--- conflicted
+++ resolved
@@ -44,18 +44,13 @@
     role = Column(String(50), nullable=False)  # 'customer' or 'store'
     full_name = Column(String(255))
     is_active = Column(Boolean, default=True)
-<<<<<<< HEAD
-    store_id = Column(Integer, ForeignKey("stores.id"), nullable=True, index=True)
-=======
     store_id = Column(Integer, ForeignKey("stores.id", ondelete="SET NULL"), nullable=True, index=True)
->>>>>>> 39bd6304
     created_at = Column(DateTime(timezone=True), server_default=func.now())
 
     # リレーションシップ
     store = relationship("Store", back_populates="users")
     orders = relationship("Order", back_populates="user")
     user_roles = relationship("UserRole", back_populates="user")
-    store = relationship("Store", back_populates="users")
 
 
 class Role(Base):
@@ -126,27 +121,6 @@
     menu = relationship("Menu", back_populates="orders")
 
 
-class Store(Base):
-    """店舗テーブル"""
-    __tablename__ = "stores"
-
-    id = Column(Integer, primary_key=True, index=True)
-    name = Column(String(100), nullable=False)
-    address = Column(String(255))
-    phone_number = Column(String(20))
-    email = Column(String(255))
-    opening_time = Column(Time)
-    closing_time = Column(Time)
-    description = Column(Text)
-    image_url = Column(String(512))
-    is_active = Column(Boolean, default=True)
-    created_at = Column(DateTime(timezone=True), server_default=func.now())
-    updated_at = Column(DateTime(timezone=True), server_default=func.now(), onupdate=func.now())
-
-    # リレーションシップ
-    users = relationship("User", back_populates="store")
-
-
 class PasswordResetToken(Base):
     """パスワードリセットトークンテーブル"""
     __tablename__ = "password_reset_tokens"
