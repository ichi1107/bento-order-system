--- conflicted
+++ resolved
@@ -7,11 +7,7 @@
         this.currentPage = 1;
         this.perPage = 12;
         this.orderItems = new Map(); // menuId -> quantity
-<<<<<<< HEAD
         this.isRendered = false; // 初回レンダリング完了フラグ
-=======
-        this.isInitialLoad = true; // 初回ロードフラグ
->>>>>>> 17ce3b45
         
         this.initializePage();
     }
@@ -172,11 +168,7 @@
         this.updateResultCount();
     }
 
-<<<<<<< HEAD
     updateMenuVisibility() {
-=======
-    renderMenus(useFade = true) {
->>>>>>> 17ce3b45
         const container = document.getElementById('menuGrid');
         if (!container) return;
 
@@ -216,7 +208,6 @@
         // ページネーション計算
         const startIndex = (this.currentPage - 1) * this.perPage;
         const endIndex = startIndex + this.perPage;
-<<<<<<< HEAD
         
         // 現在のページに表示すべきメニューIDのセット
         const visibleMenuIds = new Set(
@@ -237,35 +228,6 @@
                 card.classList.add('hidden');
             }
         });
-=======
-        const currentMenus = this.filteredMenus.slice(startIndex, endIndex);
-
-        // フェード効果を使う場合
-        if (useFade && !this.isInitialLoad) {
-            requestAnimationFrame(() => {
-                container.style.opacity = '0';
-                
-                setTimeout(() => {
-                    this.updateMenuContent(container, currentMenus);
-                    
-                    requestAnimationFrame(() => {
-                        container.style.opacity = '1';
-                    });
-                }, 100);
-            });
-        } else {
-            // フェード効果なし（初回ロード時）
-            this.updateMenuContent(container, currentMenus);
-        }
-    }
-
-    updateMenuContent(container, currentMenus) {
-        // メニューカードを生成
-        container.innerHTML = currentMenus.map(menu => this.createMenuCard(menu)).join('');
-
-        // イベントリスナーを設定
-        this.setupMenuCardListeners();
->>>>>>> 17ce3b45
 
         // ページネーション更新
         this.setupPagination();
@@ -548,29 +510,18 @@
         }
     }
 
-<<<<<<< HEAD
     showLoading() {
         const overlay = document.getElementById('loadingOverlay');
         if (overlay) {
             overlay.style.display = 'flex';
-=======
-    showLoading(show = true) {
-        const overlay = document.getElementById('loadingOverlay');
-        if (overlay) {
-            overlay.style.display = show ? 'flex' : 'none';
->>>>>>> 17ce3b45
         }
     }
 
     hideLoading() {
-<<<<<<< HEAD
         const overlay = document.getElementById('loadingOverlay');
         if (overlay) {
             overlay.style.display = 'none';
         }
-=======
-        this.showLoading(false);
->>>>>>> 17ce3b45
     }
 
     showError(message) {
