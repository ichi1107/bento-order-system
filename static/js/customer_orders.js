--- conflicted
+++ resolved
@@ -157,7 +157,6 @@
                     <span class="order-status ${statusClass}">${statusText}</span>
                     <span class="order-date">${orderDate}</span>
                 </div>
-<<<<<<< HEAD
                 <div class="order-content">
                     <div class="order-menu">
                         <img src="${order.menu_image_url || ''}" alt="${order.menu_name}" class="order-menu-image"
@@ -166,17 +165,10 @@
                             <div class="menu-name">${this.escapeHtml(order.menu_name)}</div>
                             <div class="menu-price">${UI.formatPrice(order.menu_price)} × ${order.quantity}個</div>
                         </div>
-=======
-                <div class="order-details">
-                    <div class="order-items">
-                        <p>${this.escapeHtml(order.menu_name)} × ${order.quantity}</p>
-                        ${order.notes ? `<p class="order-notes-text">備考: ${this.escapeHtml(order.notes)}</p>` : ''}
->>>>>>> 17ce3b45
                     </div>
                     <div class="order-total">
                         <strong>合計: ${this.formatPrice(order.total_price)}</strong>
                     </div>
-<<<<<<< HEAD
                 ` : ''}
                 <div class="order-actions">
                     ${order.status === 'pending' ? `
@@ -187,8 +179,6 @@
                     <button type="button" class="btn btn-sm btn-secondary" onclick="customerOrdersPage.reorder(${order.menu_id})">
                         再注文
                     </button>
-=======
->>>>>>> 17ce3b45
                 </div>
             </div>
         `;
@@ -215,7 +205,6 @@
         }
     }
 
-<<<<<<< HEAD
     showLoading() {
         const container = document.getElementById('ordersList');
         if (!container) return;
@@ -258,29 +247,6 @@
                 </a>
             </div>
         `;
-=======
-    showFilters() {
-        const ordersFilters = document.getElementById('ordersFilters');
-        if (ordersFilters) {
-            ordersFilters.style.display = 'flex';
-        }
-    }
-
-    getStatusText(status) {
-        const statusMap = {
-            'pending': '注文中',
-            'confirmed': '確認済み',
-            'preparing': '準備中',
-            'ready': '受取準備完了',
-            'completed': '完了',
-            'cancelled': 'キャンセル'
-        };
-        return statusMap[status] || status;
-    }
-
-    formatPrice(price) {
-        return `¥${price.toLocaleString('ja-JP')}`;
->>>>>>> 17ce3b45
     }
 
     formatDateTime(dateTimeString) {
